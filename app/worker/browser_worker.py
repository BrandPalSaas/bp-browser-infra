--- conflicted
+++ resolved
@@ -1,5 +1,7 @@
 from browser_use import Agent, BrowserConfig, Browser
+import sys
 import os
+sys.path.append(os.path.abspath(os.path.join(os.path.dirname(__file__), "../..")))
 import json
 import asyncio
 import structlog
@@ -56,9 +58,6 @@
         """Initialize the worker and connect to Redis."""
         try:
             log.info("Initializing browser", name=self.id)
-<<<<<<< HEAD
-            self._browser = Browser(config=BrowserConfig(headless=False, disable_security=True,chrome_instance_path='C:\Program Files\Google\Chrome\Application\chrome.exe'))
-=======
             self._cookies_file = await self._login_manager.save_login_cookies_to_tmp_file(COOKIES_USERNAME)
             if self._cookies_file:
                 log.info("Using cookies file", cookies_file=self._cookies_file)
@@ -67,7 +66,6 @@
             else:
                 self._browser = Browser(config=BrowserConfig(headless=False, disable_security=True))
 
->>>>>>> c47f797f
             log.info("Browser initialized and ready")
             return True
         except Exception as e:
