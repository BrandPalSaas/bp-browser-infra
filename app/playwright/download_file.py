import asyncio
from playwright.async_api import async_playwright, TimeoutError
import asyncio
import subprocess
import time
import json

<<<<<<< HEAD
chrome_path = r'/Applications/Google Chrome.app/Contents/MacOS/Google Chrome'
# chrome_path = r'"C:\Program Files\Google\Chrome\Application\chrome.exe"'
=======
chrome_path = r'"C:\Program Files\Google\Chrome\Application\chrome.exe"'
>>>>>>> f288baea
debugging_port = "--remote-debugging-port=9222"

async def connect_to_browser(p, max_retries=5, delay=1):
    """Helper function to connect to browser with retries"""
    for attempt in range(max_retries):
        try:
            browser = await p.chromium.connect_over_cdp("http://127.0.0.1:9222")
            return browser
        except Exception as e:
            if attempt == max_retries - 1:
                raise
            print(f"Connection attempt {attempt + 1} failed, retrying in {delay} seconds...")
            await asyncio.sleep(delay)

async def download_gmv_csv(cookies_json:json):
    """下载 GMV CSV 文件的主逻辑"""
    async with async_playwright() as p:
        print('Launching Chrome browser...')
<<<<<<< HEAD
        # subprocess.Popen(f"{chrome_path} {debugging_port}")
        subprocess.Popen([chrome_path,debugging_port])
=======
        subprocess.Popen(f"{chrome_path} {debugging_port}")
        
>>>>>>> f288baea
        try:
            print('Connecting to browser...')
            browser = await connect_to_browser(p)
            context = browser.contexts[0] if browser.contexts else await browser.new_context()
            page = context.pages[0] if context.pages else await context.new_page()
             # 获取cookies file
            if cookies_json:
                print('cookies--------------------------', cookies_json)
                await context.add_cookies(cookies_json)  # 将 cookies 添加到浏览器上下文
            
        except TimeoutError:
            print("Connection timed out. Please ensure Chrome is running with remote debugging enabled.")
            return {'status': 'error', 'message': 'Connection timeout'}
        except Exception as e:
            print(f"An error occurred: {str(e)}")
            return {'status': 'error', 'message': str(e)}

        browser = await p.chromium.connect_over_cdp("http://127.0.0.1:9222")
        context = browser.contexts[0] if browser.contexts else await browser.new_context()
        page = context.pages[0] if context.pages else await context.new_page()

        # 获取cookies file
        if cookies_json:
            print('cookies--------------------------', cookies_json)
            # 将 cookies 添加到浏览器上下文
            await context.add_cookies(cookies_json)  
                
        # 创建 Future 对象用于等待下载开始
        download_future = asyncio.Future()
        
        def handle_download(download):
            print(f"Download started: {download.url}")

            # 获取下载文件的路径
            download_path = download.path()  # 获取文件的下载路径
            download_filename = download.suggested_filename()  # 获取下载的文件名
            # 拼接文件路径和文件名
            full_file_path = f"{download_path}/{download_filename}"
            print(f"Download file path: {download_path}")
            print(f"Download file name: {download_filename}")

            # 设置 Future 的结果
            download_future.set_result({
                'status': 'success',
                'status': 'success',
                'download_url': download.url,
                'full_file_path': full_file_path  # 返回完整的文件路径（路径 + 文件名）
            })
        
        # 设置下载事件监听器
        page.on('download',handle_download)
        
        # 访问一个tts 网页
        await asyncio.sleep(5)
        await page.goto('https://seller-us.tiktok.com/compass/video-analytics/video-details?is_new_connect=0&shop_region=US')
        print('访问成功')
        # 点击时间赛选框 
        await asyncio.sleep(6)
        print('打开网页！')
        # await page.click('.theme-arco-picker')
        try:
            if not await click_btn_dom(page,"document.querySelector('.theme-arco-picker').click()"):
                return {"status": "error", "message": "无法找到时间组件"}
        except Exception as e:
            return {"status": "error", "message": f"点击时间组件失败: {str(e)}"}        
        print('点击时间组件')
        
        
        # 增加重试逻辑
        max_retries = 3
        for attempt in range(max_retries):
            try:
                await page.click("text=Last 28 days")
                print('选择最近的28天选项')
                break
            except Exception as e:
                if attempt == max_retries - 1:
                    return {"status": "error", "message": f"无法选择最近28天: {str(e)}"}
                print(f"第 {attempt + 1} 次尝试选择最近28天失败，重新点击时间组件...")
                await click_btn_dom(page,"document.querySelector('.theme-arco-picker').click()")
                await asyncio.sleep(2)
        
        await asyncio.sleep(10)
        await page.click("text=Affiliate accounts")
        print('选择tab项')
        await asyncio.sleep(8)
        
        try:
            if not await click_btn_dom(page,"document.querySelectorAll('.theme-m4b-button')[1].click()"):
                return {"status": "error", "message": "无法找到下载按钮"}
        except Exception as e:
            print('点击下载按钮报错')
            return {"status": "error", "message": str(e)}
        
        try:
            button = page.locator('.RecordItem__StyledButton-sc-a4nsjm-0')
            print('下载按钮',button )
            await button.wait_for(state='visible', timeout=1100)  # 10秒超时
            await button.click()
            print('点击下载按钮')
        except Exception as e:
            return {"status": "success", "message": '文件下载成功'}
        
        # 等待下载开始并返回结果
        return await download_future
    
    #点击时间组件
async def click_btn_dom(page, evaluateVal, max_retries=3, initial_timeout=2000):
    """改进后的点击时间组件逻辑"""
    for attempt in range(max_retries):
        try:
            # 每次重试增加等待时间
            timeout = initial_timeout * (attempt + 1)
            await page.wait_for_selector('.theme-arco-picker', state='visible', timeout=timeout)
            await page.evaluate(evaluateVal)
            print(f'第 {attempt + 1} 次尝试，执行js脚本')
            return True
        except Exception as e:
            print(f'第 {attempt + 1} 次尝试失败: {str(e)}')
            if attempt < max_retries - 1:
                await asyncio.sleep(1)  # 重试前等待1秒
    return False


async def main():
    """主函数，用于测试"""
    await download_gmv_csv()

if __name__ == "__main__":
    asyncio.run(main())<|MERGE_RESOLUTION|>--- conflicted
+++ resolved
@@ -5,12 +5,8 @@
 import time
 import json
 
-<<<<<<< HEAD
-chrome_path = r'/Applications/Google Chrome.app/Contents/MacOS/Google Chrome'
-# chrome_path = r'"C:\Program Files\Google\Chrome\Application\chrome.exe"'
-=======
+# chrome_path = r'/Applications/Google Chrome.app/Contents/MacOS/Google Chrome'
 chrome_path = r'"C:\Program Files\Google\Chrome\Application\chrome.exe"'
->>>>>>> f288baea
 debugging_port = "--remote-debugging-port=9222"
 
 async def connect_to_browser(p, max_retries=5, delay=1):
@@ -29,13 +25,8 @@
     """下载 GMV CSV 文件的主逻辑"""
     async with async_playwright() as p:
         print('Launching Chrome browser...')
-<<<<<<< HEAD
-        # subprocess.Popen(f"{chrome_path} {debugging_port}")
-        subprocess.Popen([chrome_path,debugging_port])
-=======
         subprocess.Popen(f"{chrome_path} {debugging_port}")
-        
->>>>>>> f288baea
+        # subprocess.Popen([chrome_path,debugging_port])
         try:
             print('Connecting to browser...')
             browser = await connect_to_browser(p)
@@ -61,11 +52,11 @@
         if cookies_json:
             print('cookies--------------------------', cookies_json)
             # 将 cookies 添加到浏览器上下文
-            await context.add_cookies(cookies_json)  
-                
+            await context.add_cookies(cookies_json)
+
         # 创建 Future 对象用于等待下载开始
         download_future = asyncio.Future()
-        
+
         def handle_download(download):
             print(f"Download started: {download.url}")
 
@@ -80,11 +71,10 @@
             # 设置 Future 的结果
             download_future.set_result({
                 'status': 'success',
-                'status': 'success',
                 'download_url': download.url,
                 'full_file_path': full_file_path  # 返回完整的文件路径（路径 + 文件名）
             })
-        
+
         # 设置下载事件监听器
         page.on('download',handle_download)
         
