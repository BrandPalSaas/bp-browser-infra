--- conflicted
+++ resolved
@@ -7,11 +7,7 @@
 export PYTHONPATH=$PYTHONPATH:$PWD
 export LIVE_VIEW_PORT=3000
 
-<<<<<<< HEAD
-source .venv/bin/activate
-=======
 source .venv/Scripts/activate
->>>>>>> f288baea
 
 # Start Playwright with Xvfb to run in headless mode
 echo "Starting worker with Xvfb..."
